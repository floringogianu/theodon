""" Entry point.
"""
import time
import random
from copy import deepcopy
from functools import partial
import concurrent.futures

import torch
from torch import optim
from rl_logger import Logger

from wintermute.env_wrappers import get_wrapped_atari
from wintermute.estimators import get_estimator
from wintermute.policy_evaluation import EpsilonGreedyPolicy
from wintermute.policy_evaluation import get_epsilon_schedule as get_epsilon

# from wintermute.policy_improvement import get_optimizer
from wintermute.policy_improvement import DQNPolicyImprovement
from wintermute.replay import NaiveExperienceReplay as ER
from wintermute.replay.prioritized_replay import ProportionalSampler as PER

import liftoff
from liftoff.config import read_config

from src.utils import create_paths


def priority_update(mem, dqn_loss):
    """ Callback for updating priorities in the proportional-based experience
    replay and for computing the importance sampling corrected loss.
    """
    losses = dqn_loss.loss
    mem.update([loss.item() for loss in losses.detach().abs()])
    return (losses * mem.weights.to(losses.device).view_as(losses)).mean()


def train(opt):
    """ Here we do the training.
    """
    env = opt.env
    train_log = opt.log.groups["training"]

    async_result = None  # type: Optional[tuple]
    new_test_results = None  # type: Tuple[int, nn.Module, float]

    action_space = opt.policy_evaluation.action_space
    if opt.test_async:
        executor = concurrent.futures.ThreadPoolExecutor(max_workers=1)

    state, reward, done = env.reset(), 0, False
    warmed_up = False
    ep_cnt, best_rw = 0, -float("inf")
    for step in range(1, opt.step_no + 1):

        # take action and save the s to _s and a to _a to be used later
        pi = opt.policy_evaluation(state)
        _state, _action = state, pi.action
        state, reward, done, _ = env.step(pi.action)

        # add a (_s, _a, r, d) transition
        opt.experience_replay.push((_state, _action, reward, state, done))
        # opt.experience_replay.push(_state[0, 3], _action, reward, done)

        # sample a batch and do some learning
        do_training = (step % opt.update_freq == 0) and warmed_up

        if do_training:
            batch = opt.experience_replay.sample()
            if opt.prioritized:
                opt.policy_improvement(batch, cb=opt.priority_update)
            else:
                opt.policy_improvement(batch)

        if step % opt.target_update == 0 and warmed_up:
            opt.policy_improvement.update_target_estimator()

        # do some logging
        train_log.update(
            ep_cnt=(1 if done else 0),
            rw_per_ep=(reward, (1 if done else 0)),
            rw_per_step=reward,
            max_q=pi.q_value,
            sampling_fps=1,
            training_fps=32 if do_training else 0,
        )

        if done:
            state, reward, done = env.reset(), 0, False
            ep_cnt += 1

            if ep_cnt % opt.log_freq == 0:
                opt.log.log(train_log, step)
                train_log.reset()

        warmed_up = step > opt.learn_start

        # testing

        if async_result is not None:
            # pylint: disable=E0633
            test_step, test_estimator, result = async_result
            if result.done():
                mean_ep_rw = result.result()
                new_test_results = test_step, test_estimator, mean_ep_rw
                async_result = None

        if step % opt.test_freq == 0:
            if opt.test_async:
                if async_result is not None:
                    # Wait for the previous evaluation to end
                    test_step, test_estimator, result = async_result
                    mean_ep_rw = result.result()
                    new_test_results = test_step, test_estimator, mean_ep_rw

                _estimator = deepcopy(opt.policy_evaluation.policy.estimator)
                result = executor.submit(
                    test, opt, step, _estimator, action_space, opt.test_env, opt.log
                )
<<<<<<< HEAD
                async_result = (step, _estimator, result)
            else:
                test_estimator = deepcopy(opt.policy_evaluation.policy.estimator)
                test_step = step
                mean_ep_rw = test(
                    opt, step, test_estimator, action_space, opt.test_env, opt.log
=======
                torch.save(
                    {"rw_per_ep": mean_ep_rw, "step": step, "model": model},
                    f"{opt.out_dir}/best_model.pth",
                )
                best_rw = mean_ep_rw
            # save model
            if step % 1_000_000 == 0:
                torch.save(
                    {"rw_per_ep": mean_ep_rw, "step": step, "model": model},
                    f"{opt.out_dir}/model_{step}.pth",
>>>>>>> 628549f7
                )
                new_test_results = test_step, test_estimator, mean_ep_rw

        if new_test_results is not None:
            best_rw = process_test_results(opt, new_test_results, best_rw)
            new_test_results = None

    if async_result is not None:
        # pylint: disable=E0633
        test_step, test_estimator, result = async_result
        mean_ep_rw = result.result()
        new_test_results = test_step, test_estimator, mean_ep_rw
        best_rw = process_test_results(opt, new_test_results, best_rw)

    opt.log.log(train_log, step)
    train_log.reset()


def process_test_results(opt, new_test_results, best_rw) -> float:
    """Here we process the results of a new evaluation.

       We save the model if needed. The function returns the higher value
       between the previous best reward and the current result.
    """
    test_step, test_estimator, mean_ep_rw = new_test_results
    train_log = opt.log.groups["training"]
    # save best model
    model = test_estimator.state_dict()
    if mean_ep_rw > best_rw:
        opt.log.log_info(
            train_log, f"New best model: {mean_ep_rw:8.2f} rw/ep @ {test_step} steps!"
        )
        torch.save(
            {"rw_per_ep": mean_ep_rw, "step": test_step, "model": model},
            f"{opt.out_dir}/best_model.pth",
        )
        best_rw = mean_ep_rw
    # save model
    if test_step % 1_000_000 == 0:
        torch.save(
            {"rw_per_ep": mean_ep_rw, "step": test_step, "model": model},
            f"{opt.out_dir}/model_{test_step}.pth",
        )
    return best_rw


def test(opt, crt_step, estimator, action_space, env, log):
    """ Here we do the training.

        DeepMind uses a constant epsilon schedule with a very small value
        instead  of a completely Deterministic Policy.
    """

    epsilon = get_epsilon(name="constant", start=opt.test_epsilon)
    policy_evaluation = EpsilonGreedyPolicy(estimator, action_space, epsilon)

    test_log = log.groups["testing"]
    log.log_info(test_log, f"Start testing at {crt_step} training steps.")

    total_rw = 0  # TODO: figure out how to use the logger instead
    done = True
    for _ in range(1, opt.test_episodes + 1):
        while True:
            if done:
                state, reward, done = env.reset(), 0, False

            pi = policy_evaluation(state)
            state, reward, done, _ = env.step(pi.action)

            # do some logging
            test_log.update(
                ep_cnt=(1 if done else 0),
                rw_per_ep=(reward, (1 if done else 0)),
                step_per_ep=(1, (1 if done else 0)),
                rw_per_step=reward,
                max_q=pi.q_value,
                test_fps=1,
            )
            total_rw += reward

            if done:
                break

    log.log_info(test_log, f"Evaluation results.")
    log.log(test_log, crt_step)
    test_log.reset()

    return total_rw / opt.test_episodes


def run(opt):
    """ Here we initialize stuff.
    """
    opt.seed = random.randint(0, 1e4) if not opt.seed else opt.seed
    print(f"torch manual seed={opt.seed}.")
    torch.manual_seed(opt.seed)

    # wrap the gym env
    env = get_wrapped_atari(opt.game, mode="training", seed=opt.seed, no_gym=opt.no_gym)
    test_env = get_wrapped_atari(
        opt.game, mode="testing", seed=opt.seed, no_gym=opt.no_gym
    )

    # construct an estimator to be used with the policy
    action_no = env.action_space.n
    estimator = get_estimator("atari", hist_len=4, action_no=action_no, hidden_sz=512)
    estimator = estimator.cuda()

    # construct an epsilon greedy policy
    # also: epsilon = {'name':'linear', 'start':1, 'end':0.1, 'steps':1000}
    epsilon = get_epsilon(steps=opt.epsilon_steps, end=opt.epsilon_end)
    policy_evaluation = EpsilonGreedyPolicy(estimator, action_no, epsilon)

    # construct a policy improvement type
    optimizer = optim.RMSprop(
        estimator.parameters(),
        lr=opt.lr,
        momentum=0.0,
        alpha=0.95,
        eps=0.00001,
        centered=True,
    )
    policy_improvement = DQNPolicyImprovement(
        estimator, optimizer, gamma=0.99, is_double=opt.double
    )

    # we also need an experience replay
    if opt.prioritized:
        experience_replay = PER(
            opt.mem_size,
            batch_size=32,
            alpha=0.6,
            optim_steps=((opt.step_no - opt.learn_start) / opt.update_freq),
        )
        priority_update_cb = partial(priority_update, experience_replay)
    else:
        experience_replay = ER(opt.mem_size, batch_size=32)
        # experience_replay = ER(100000, batch_size=32, hist_len=4)  # flat

    log = Logger(label="label", path=opt.out_dir)
    train_log = log.add_group(
        tag="training",
        metrics=(
            log.SumMetric("ep_cnt"),
            log.AvgMetric("rw_per_ep", emph=True),
            log.AvgMetric("rw_per_step"),
            log.MaxMetric("max_q"),
            log.FPSMetric("training_fps"),
            log.FPSMetric("sampling_fps"),
        ),
        console_options=("white", "on_blue", ["bold"]),
    )
    test_log = log.add_group(
        tag="testing",
        metrics=(
            log.SumMetric("ep_cnt"),
            log.AvgMetric("rw_per_ep", emph=True),
            log.AvgMetric("step_per_ep"),
            log.AvgMetric("rw_per_step"),
            log.MaxMetric("max_q"),
            log.FPSMetric("test_fps"),
        ),
        console_options=("white", "on_magenta", ["bold"]),
    )
    log.log_info(train_log, "date: %s." % time.strftime("%d/%m/%Y | %H:%M:%S"))
    log.log_info(train_log, "pytorch v%s." % torch.__version__)

    # Add the created objects in the opt namespace
    opt.env = env
    opt.test_env = test_env
    opt.policy_evaluation = policy_evaluation
    opt.policy_improvement = policy_improvement
    opt.experience_replay = experience_replay
    opt.log = log
    if opt.prioritized:
        opt.priority_update = priority_update_cb

    # print the opt
    print("Starting experiment using the following settings:")
    print(liftoff.config.config_to_string(opt))

    # start the training
    train(opt)


def main():
    """ Read config files and call experiment factories.
    """

    # read config files using liftoff
    opt = read_config()

    # create paths if not using liftoff
    # liftoff takes care of this otherwise
    opt = create_paths(opt)

    # run your experiment
    run(opt)


if __name__ == "__main__":
    main()<|MERGE_RESOLUTION|>--- conflicted
+++ resolved
@@ -117,25 +117,12 @@
                 result = executor.submit(
                     test, opt, step, _estimator, action_space, opt.test_env, opt.log
                 )
-<<<<<<< HEAD
                 async_result = (step, _estimator, result)
             else:
                 test_estimator = deepcopy(opt.policy_evaluation.policy.estimator)
                 test_step = step
                 mean_ep_rw = test(
                     opt, step, test_estimator, action_space, opt.test_env, opt.log
-=======
-                torch.save(
-                    {"rw_per_ep": mean_ep_rw, "step": step, "model": model},
-                    f"{opt.out_dir}/best_model.pth",
-                )
-                best_rw = mean_ep_rw
-            # save model
-            if step % 1_000_000 == 0:
-                torch.save(
-                    {"rw_per_ep": mean_ep_rw, "step": step, "model": model},
-                    f"{opt.out_dir}/model_{step}.pth",
->>>>>>> 628549f7
                 )
                 new_test_results = test_step, test_estimator, mean_ep_rw
 
